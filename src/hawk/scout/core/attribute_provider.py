# SPDX-FileCopyrightText: 2022 Carnegie Mellon University
#
# SPDX-License-Identifier: GPL-2.0-only

import io
from abc import ABCMeta, abstractmethod
<<<<<<< HEAD
from pathlib import Path
from typing import Dict, Mapping
=======
from typing import Dict, Mapping, Union
from logzero import logger
import numpy as np
import pickle
>>>>>>> 0f660999

from PIL import Image


# Must be serializable
class AttributeProvider(metaclass=ABCMeta):
    @abstractmethod
    def get_image(self) -> Image.Image:
        pass

    @abstractmethod
    def get_thumbnail_size(self) -> int:
        pass

    @abstractmethod
    def get(self) -> Mapping[str, bytes]:
        pass

    @abstractmethod
    def add(self, attribute: Mapping[str, bytes]) -> None:
        pass


class HawkAttributeProvider(AttributeProvider):
    def __init__(
        self,
        attributes: Dict[str, bytes],
        image_provider: Path,
        resize: bool = True,
    ):
        self._attributes = attributes
        self.thumbnail_size = (256, 256)
        self.resize = resize
        self._image_provider = image_provider
<<<<<<< HEAD

        self.thumbnail = io.BytesIO()
        image = Image.open(self._image_provider).convert("RGB")
        image = image.copy()
        if self.resize:
            image.resize(self.thumbnail_size)
        image.save(self.thumbnail, "JPEG")
=======
        self._is_npy = False
        if str(self._image_provider).split(".")[-1] == "npy": 
            self._is_npy = True
        self.thumbnail = None
        self.set_thumbnail()

    def set_thumbnail(self):
        self.thumbnail = io.BytesIO()
        if self._is_npy:
            arr = np.load(self._image_provider)
            pickle.dump(arr, self.thumbnail)
        else:
            image = Image.open(self._image_provider).convert("RGB")
            image = image.copy()
            
            if self.resize:
                image.resize(self.thumbnail_size)
            image.save(self.thumbnail, "JPEG")
        return
>>>>>>> 0f660999

    def get_image(self) -> Image.Image:
        return Image.open(self._image_provider).convert("RGB")

    def get_thumbnail_size(self) -> int:
        return self.thumbnail.getbuffer().nbytes

    def add(self, attribute: Mapping[str, bytes]) -> None:
        for k, v in attribute.items():
            self._attributes[k] = v

    def get(self) -> Mapping[str, bytes]:
        attributes = dict(self._attributes)
        if self._is_npy:
            self.thumbnail.seek(0)
            #image = pickle.load(self.thumbnail)
            image = self.thumbnail.read()
            attributes["thumbnail.jpeg"] = image
        else:
            image = Image.open(self._image_provider).convert("RGB")
            width, height = image.size
            attributes["thumbnail.jpeg"] = self.thumbnail.getvalue()

        return attributes<|MERGE_RESOLUTION|>--- conflicted
+++ resolved
@@ -3,17 +3,12 @@
 # SPDX-License-Identifier: GPL-2.0-only
 
 import io
+import pickle
 from abc import ABCMeta, abstractmethod
-<<<<<<< HEAD
 from pathlib import Path
 from typing import Dict, Mapping
-=======
-from typing import Dict, Mapping, Union
-from logzero import logger
+
 import numpy as np
-import pickle
->>>>>>> 0f660999
-
 from PIL import Image
 
 
@@ -47,22 +42,8 @@
         self.thumbnail_size = (256, 256)
         self.resize = resize
         self._image_provider = image_provider
-<<<<<<< HEAD
+        self._is_npy = image_provider.suffix == ".npy"
 
-        self.thumbnail = io.BytesIO()
-        image = Image.open(self._image_provider).convert("RGB")
-        image = image.copy()
-        if self.resize:
-            image.resize(self.thumbnail_size)
-        image.save(self.thumbnail, "JPEG")
-=======
-        self._is_npy = False
-        if str(self._image_provider).split(".")[-1] == "npy": 
-            self._is_npy = True
-        self.thumbnail = None
-        self.set_thumbnail()
-
-    def set_thumbnail(self):
         self.thumbnail = io.BytesIO()
         if self._is_npy:
             arr = np.load(self._image_provider)
@@ -70,12 +51,10 @@
         else:
             image = Image.open(self._image_provider).convert("RGB")
             image = image.copy()
-            
+
             if self.resize:
                 image.resize(self.thumbnail_size)
             image.save(self.thumbnail, "JPEG")
-        return
->>>>>>> 0f660999
 
     def get_image(self) -> Image.Image:
         return Image.open(self._image_provider).convert("RGB")
@@ -90,13 +69,13 @@
     def get(self) -> Mapping[str, bytes]:
         attributes = dict(self._attributes)
         if self._is_npy:
-            self.thumbnail.seek(0)
-            #image = pickle.load(self.thumbnail)
-            image = self.thumbnail.read()
-            attributes["thumbnail.jpeg"] = image
+            # self.thumbnail.seek(0)
+            # array = pickle.load(self.thumbnail)
+            # attributes["thumbnail.jpeg"] = array
+            attributes["thumbnail.jpeg"] = self.thumbnail.getvalue()
         else:
-            image = Image.open(self._image_provider).convert("RGB")
-            width, height = image.size
+            # image = Image.open(self._image_provider).convert("RGB")
+            # width, height = image.size
             attributes["thumbnail.jpeg"] = self.thumbnail.getvalue()
 
         return attributes