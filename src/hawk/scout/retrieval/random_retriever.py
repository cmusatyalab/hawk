# SPDX-FileCopyrightText: 2022-2023 Carnegie Mellon University
#
# SPDX-License-Identifier: GPL-2.0-only

import io
import math
import time
from collections import defaultdict
from pathlib import Path
import hashlib

import numpy as np
from logzero import logger
from PIL import Image

from ...proto.messages_pb2 import FileDataset
from ..core.attribute_provider import HawkAttributeProvider
from ..core.object_provider import ObjectProvider
from .retriever import Retriever


class RandomRetriever(Retriever):
    def __init__(self, dataset: FileDataset):
        super().__init__()

        self._dataset = dataset
        self._timeout = dataset.timeout
        self._resize = dataset.resizeTile
        logger.info("In RANDOM RETRIEVER INIT...")
        logger.info(f"Resize tile: {self._resize}")

        index_file = self._dataset.dataPath
        self._data_root = Path(index_file).parent.parent
        contents = open(index_file).read().splitlines()
        self.total_tiles = len(contents)

        num_tiles = self._dataset.numTiles
        key_len = math.ceil(self.total_tiles / num_tiles)

        keys = np.arange(key_len)
        per_frame = np.array_split(contents, key_len)

        self.img_tile_map = defaultdict(list)
        for i, tiles_per_frame in enumerate(per_frame):
            k = keys[i]
            for content in tiles_per_frame:
                self.img_tile_map[k].append(content)

        # random.shuffle(keys)
        self.images = keys
        self._stats.total_objects = self.total_tiles
        self._stats.total_images = len(self.images)

    def stream_objects(self) -> None:
        super().stream_objects()
        assert self._context is not None

        for key in self.images:
            time_start = time.time()
            if self._stop_event.is_set():
                break
            self._stats.retrieved_images += 1
            tiles = self.img_tile_map[key]
            logger.info(
                "Retrieved Image:{} Tiles:{} @ {}".format(
                    key, len(tiles), time.time() - self._start_time
                )
            )
            for tile in tiles:
                parts = tile.split()
                if len(parts) == 1:
                    image_path = parts[0]
                    label = "0"
                else:
                    image_path = parts[0]
                    label = parts[1]

                object_id = f"/{label}/collection/id/" + str(image_path)

                image_path = self._data_root / image_path

<<<<<<< HEAD
                ## if .npy extension
                ## use content = np.load(image_path)
                ## 
                if str(image_path).split(".")[-1] == "npy":
                    content = np.load(image_path)
                    #image = np.load(image_path)
                    #np.save(content, image)
                    #content = content.getvalue()
                else:
                    image = Image.open(image_path).convert("RGB")
                    image.save(content, format="JPEG", quality=85)
                    content = content.getvalue()
=======
                tmpfile = io.BytesIO()
                image = Image.open(image_path).convert("RGB")
                image.save(tmpfile, format="JPEG", quality=85)
                content = tmpfile.getvalue()
>>>>>>> 081d14bf

                attributes = self.set_tile_attributes(object_id, label)
                self._stats.retrieved_tiles += 1

                self.result_queue.put_nowait(
                    ObjectProvider(
                        object_id,
                        content,
                        HawkAttributeProvider(attributes, image_path, self._resize),
                        int(label),
                    )
                )

            logger.info(f"{self._stats.retrieved_tiles} / {self.total_tiles} RETRIEVED")
            time_passed = time.time() - time_start
            if time_passed < self._timeout:
                time.sleep(self._timeout - time_passed)<|MERGE_RESOLUTION|>--- conflicted
+++ resolved
@@ -7,7 +7,6 @@
 import time
 from collections import defaultdict
 from pathlib import Path
-import hashlib
 
 import numpy as np
 from logzero import logger
@@ -79,25 +78,13 @@
 
                 image_path = self._data_root / image_path
 
-<<<<<<< HEAD
-                ## if .npy extension
-                ## use content = np.load(image_path)
-                ## 
-                if str(image_path).split(".")[-1] == "npy":
+                if image_path.suffix == ".npy":
                     content = np.load(image_path)
-                    #image = np.load(image_path)
-                    #np.save(content, image)
-                    #content = content.getvalue()
                 else:
+                    tmpfile = io.BytesIO()
                     image = Image.open(image_path).convert("RGB")
-                    image.save(content, format="JPEG", quality=85)
-                    content = content.getvalue()
-=======
-                tmpfile = io.BytesIO()
-                image = Image.open(image_path).convert("RGB")
-                image.save(tmpfile, format="JPEG", quality=85)
-                content = tmpfile.getvalue()
->>>>>>> 081d14bf
+                    image.save(tmpfile, format="JPEG", quality=85)
+                    content = tmpfile.getvalue()
 
                 attributes = self.set_tile_attributes(object_id, label)
                 self._stats.retrieved_tiles += 1
