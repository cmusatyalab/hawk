# SPDX-FileCopyrightText: 2022-2023 Carnegie Mellon University
#
# SPDX-License-Identifier: GPL-2.0-only

import io
import math
import time
from collections import defaultdict
from pathlib import Path

import numpy as np
from logzero import logger
from PIL import Image

from ...proto.messages_pb2 import FileDataset
from ..core.attribute_provider import HawkAttributeProvider
from ..core.object_provider import ObjectProvider
from .retriever import Retriever


class RandomRetriever(Retriever):
    def __init__(self, dataset: FileDataset):
        super().__init__()

        self._dataset = dataset
        self._timeout = dataset.timeout
        self._resize = dataset.resizeTile
        logger.info("In RANDOM RETRIEVER INIT...")
        logger.info(f"Resize tile: {self._resize}")

        index_file = self._dataset.dataPath
        self._data_root = Path(index_file).parent.parent
        contents = open(index_file).read().splitlines()
        self.total_tiles = len(contents)

        num_tiles = self._dataset.numTiles
        key_len = math.ceil(self.total_tiles / num_tiles)

        keys = np.arange(key_len)
        per_frame = np.array_split(contents, key_len)

        self.img_tile_map = defaultdict(list)
        for i, tiles_per_frame in enumerate(per_frame):
            k = keys[i]
            for content in tiles_per_frame:
                self.img_tile_map[k].append(content)

        # random.shuffle(keys)
        self.images = keys
        self._stats.total_objects = self.total_tiles
        self._stats.total_images = len(self.images)

    def stream_objects(self) -> None:
        super().stream_objects()
        assert self._context is not None

        for key in self.images:
            time_start = time.time()
            if self._stop_event.is_set():
                break
            self._stats.retrieved_images += 1
            tiles = self.img_tile_map[key]
            logger.info(
                "Retrieved Image:{} Tiles:{} @ {}".format(
                    key, len(tiles), time.time() - self._start_time
                )
            )
            for tile in tiles:
                parts = tile.split()
                if len(parts) == 1:
                    image_path = parts[0]
                    label = "0"
                else:
                    image_path = parts[0]
                    label = parts[1]

                object_id = f"/{label}/collection/id/" + str(image_path)

                image_path = self._data_root / image_path

<<<<<<< HEAD
                tmpfile = io.BytesIO()
                image = Image.open(image_path).convert("RGB")
                image.save(tmpfile, format="JPEG", quality=85)
                content = tmpfile.getvalue()
=======
                ## if .npy extension
                ## use content = np.load(image_path)
                ## 
                if str(image_path).split(".")[-1] == "npy":
                    content = np.load(image_path)
                else:
                    image = Image.open(image_path).convert("RGB")
                    image.save(content, format="JPEG", quality=85)
                    content = content.getvalue()
>>>>>>> 0f660999

                attributes = self.set_tile_attributes(object_id, label)
                self._stats.retrieved_tiles += 1

                self.result_queue.put_nowait(
                    ObjectProvider(
                        object_id,
                        content,
                        HawkAttributeProvider(attributes, image_path, self._resize),
                        int(label),
                    )
                )

            logger.info(f"{self._stats.retrieved_tiles} / {self.total_tiles} RETRIEVED")
            time_passed = time.time() - time_start
            if time_passed < self._timeout:
                time.sleep(self._timeout - time_passed)<|MERGE_RESOLUTION|>--- conflicted
+++ resolved
@@ -74,26 +74,17 @@
                     image_path = parts[0]
                     label = parts[1]
 
-                object_id = f"/{label}/collection/id/" + str(image_path)
+                object_id = f"/{label}/collection/id/{image_path}"
 
                 image_path = self._data_root / image_path
 
-<<<<<<< HEAD
-                tmpfile = io.BytesIO()
-                image = Image.open(image_path).convert("RGB")
-                image.save(tmpfile, format="JPEG", quality=85)
-                content = tmpfile.getvalue()
-=======
-                ## if .npy extension
-                ## use content = np.load(image_path)
-                ## 
-                if str(image_path).split(".")[-1] == "npy":
+                if image_path.suffix == ".npy":
                     content = np.load(image_path)
                 else:
+                    tmpfile = io.BytesIO()
                     image = Image.open(image_path).convert("RGB")
-                    image.save(content, format="JPEG", quality=85)
-                    content = content.getvalue()
->>>>>>> 0f660999
+                    image.save(tmpfile, format="JPEG", quality=85)
+                    content = tmpfile.getvalue()
 
                 attributes = self.set_tile_attributes(object_id, label)
                 self._stats.retrieved_tiles += 1
